--- conflicted
+++ resolved
@@ -205,12 +205,6 @@
     return data_loader
 
 
-<<<<<<< HEAD
-if __name__ == "__main__":
-    # download_data()
-    setup_data()
-    # explore_data()
-=======
 def main():
     """
     This method runs the data pipeline.
@@ -220,7 +214,6 @@
     setup_data()
 
     # Transform the data
->>>>>>> 84cd758e
     transform_data()
 
     print(f"Succesfully transformed {len(os.listdir(DATA_PATH))} files!")
