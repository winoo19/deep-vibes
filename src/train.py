# deep learning libraries
import torch
import torch.nn as nn

# Own libraries
from src.data import load_data
from src.datasets import PianorollGanCNNDataset
from src.gan_cnn_model import Discriminator, Generator
from src.utils import set_seed

# Other libraries
import numpy as np
import os
from tqdm import tqdm


device = torch.device("cuda") if torch.cuda.is_available() else torch.device("cpu")
set_seed(42)

torch.autograd.set_detect_anomaly(True)


"""
Ideas:
    change batch norm for layer norm
    make the discriminator worse
    explore GAN training techniques
        x one-sided label smoothing
        x feature matching
        x dropout
        -- hpp tuning (more batch size, etc)
        x initialization
        - .mean(1)
        - instance noise and reduce dropout
        - Try different cost functions, such as WGAN (check if use bn when changing cost function)
        - minibatch discrimination
        - Virtual batch normalization
        - Spectral normalization
"""


def main():
    os.makedirs("checkpoints", exist_ok=True)
    os.makedirs("generated", exist_ok=True)
    run = (
        max(
            (
                int(file.split("_")[2])
                for file in os.listdir("generated")
                if "gan_cnn" in file
            ),
            default=-1,
        )
        + 1
    )
    print(f"Run: {run}")

    batch_size: int = 128
    n_notes: int = 64
    pitch_dim: int = 88
    forward_dim: int = 256
    cond_dim: int = 256
    z_dim: int = 100

    temperature: float = 1.0
    dropout = 0.2
    cutoff = 0.0

    epochs: int = 30

    lr_g: float = 0.00025
    lr_d: float = 0.0002

<<<<<<< HEAD
    dropout = 0.5

    l_1: float = 0.1
=======
    l_1: float = 0.15
>>>>>>> 687bf17b
    l_2: float = 1.0

    dataloader = load_data(
        PianorollGanCNNDataset, n_notes=n_notes, batch_size=batch_size
    )

    discriminator = Discriminator(
        pitch_dim=pitch_dim, bar_length=n_notes, dropout=dropout
    ).to(device)
    generator = Generator(
        pitch_dim=pitch_dim,
        forward_dim=forward_dim,
        cond_dim=cond_dim,
        z_dim=z_dim,
        bar_length=n_notes,
        temperature=temperature,
        cutoff=cutoff,
    ).to(device)

    print(discriminator)
    print(generator)

    criterion = nn.BCEWithLogitsLoss()
    feature_criterion = nn.MSELoss()

    d_optimizer = torch.optim.Adam(
        discriminator.parameters(), lr=lr_d, betas=(0.5, 0.999)
    )
    g_optimizer = torch.optim.Adam(generator.parameters(), lr=lr_g, betas=(0.5, 0.999))

    pred_noise = torch.randn(batch_size, z_dim).to(device)

    accuracy_real = 0
    accuracy_fake = 0
    n_iter = 0

    for epoch in range(epochs):
        p_bar = tqdm(dataloader, desc=f"Epoch [{epoch + 1}/{epochs}]")

        generator.train()
        discriminator.train()
        for real, prev in p_bar:
            real = real.to(device)
            prev = prev.to(device)

            ### Train the discriminator with real data
            d_optimizer.zero_grad()

            d_real, _ = discriminator(real)

            # Add label smoothing
            d_loss_real = criterion(d_real, 0.9 * torch.ones_like(d_real))
            d_loss_real.backward(retain_graph=False)

            accuracy_real += (torch.sigmoid(d_real) > 0.5).float().mean().item()

            ### Train the discriminator with fake data
            noise = torch.randn(batch_size, z_dim).to(device)

            fake = generator(noise, prev)
            d_fake, _ = discriminator(fake.detach())

            d_loss_fake = criterion(d_fake, torch.zeros_like(d_fake))
            d_loss_fake.backward(retain_graph=False)

            accuracy_fake += (torch.sigmoid(d_fake) < 0.5).float().mean().item()

            d_loss = d_loss_real + d_loss_fake

            d_optimizer.step()

            ### Train the generator
            g_optimizer.zero_grad()

            d_fake, _ = discriminator(fake)

            g_loss = criterion(d_fake, torch.ones_like(d_fake))

            fx_loss_1 = feature_criterion(real.mean(0), fake.mean(0))
            fx_loss_1 = l_1 * fx_loss_1

            # fx_loss_2 = feature_criterion(fx_fake.mean(0), fx_real.mean(0))
            # fx_loss_2 = l_2 * fx_loss_2

            g_loss = g_loss + fx_loss_1
            g_loss.backward(retain_graph=False)

            g_optimizer.step()

            # Train the generator a second time

            g_optimizer.zero_grad()

            noise = torch.randn(batch_size, z_dim).to(device)
            fake = generator(noise, prev)

            d_fake, _ = discriminator(fake)

            g_loss = criterion(d_fake, torch.ones_like(d_fake))

            fx_loss_1 = feature_criterion(real.mean(0), fake.mean(0))
            fx_loss_1 = l_1 * fx_loss_1

            # fx_loss_2 = feature_criterion(fx_fake.mean(0), fx_real.mean(0))
            # fx_loss_2 = l_2 * fx_loss_2

            g_loss = g_loss + fx_loss_1
            g_loss.backward(retain_graph=False)

            g_optimizer.step()

            n_iter += 1

            p_bar.set_postfix(
                {
                    "D Loss": d_loss.item(),
                    "G Loss": g_loss.item(),
                    "Acc Real": accuracy_real / n_iter,
                    "Acc Fake": accuracy_fake / n_iter,
                }
            )

        accuracy_real = 0
        accuracy_fake = 0
        n_iter = 0

        # Save the model
        if epoch % 2 == 0:
            print(f"Saving model at epoch {epoch}")

            torch.save(
                {
                    "discriminator_params": discriminator.state_dict(),
                    "generator_params": generator.state_dict(),
                    "discriminator_optimizer": d_optimizer.state_dict(),
                    "generator_optimizer": g_optimizer.state_dict(),
                    "discriminator": Discriminator(
                        pitch_dim=pitch_dim, bar_length=n_notes, dropout=dropout
                    ),
                    "generator": Generator(
                        pitch_dim=pitch_dim,
                        forward_dim=forward_dim,
                        cond_dim=cond_dim,
                        z_dim=z_dim,
                        bar_length=n_notes,
                        temperature=temperature,
                        cutoff=cutoff,
                    ),
                },
                f"checkpoints/gan_cnn_{run}_{epoch}.pt",
            )
            # generate samples and save them
            generator.eval()
            with torch.no_grad():
                fake = generator(pred_noise, prev)
                np.save(f"generated/gan_cnn_{run}_{epoch}_fake.npy", fake.cpu().numpy())
                np.save(f"generated/gan_cnn_{run}_{epoch}_real.npy", real.cpu().numpy())

    torch.save(
        {
            "discriminator": discriminator.state_dict(),
            "generator": generator.state_dict(),
        },
        f"checkpoints/gan_cnn_{run}_{epoch}.pt",
    )
    # generate samples and save them
    generator.eval()
    with torch.no_grad():
        fake = generator(pred_noise, prev)
        np.save(f"generated/gan_cnn_{run}_{epoch}_fake.npy", fake.cpu().numpy())
        np.save(f"generated/gan_cnn_{run}_{epoch}_real.npy", real.cpu().numpy())


if __name__ == "__main__":
    main()<|MERGE_RESOLUTION|>--- conflicted
+++ resolved
@@ -71,13 +71,7 @@
     lr_g: float = 0.00025
     lr_d: float = 0.0002
 
-<<<<<<< HEAD
-    dropout = 0.5
-
-    l_1: float = 0.1
-=======
     l_1: float = 0.15
->>>>>>> 687bf17b
     l_2: float = 1.0
 
     dataloader = load_data(
