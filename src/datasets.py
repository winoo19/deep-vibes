--- conflicted
+++ resolved
@@ -48,46 +48,13 @@
         return torch.tensor(self.dataset[idx], dtype=torch.float32)
 
 
-<<<<<<< HEAD
-class PianorollTransformerDataset(BasePianorollDataset):
-    """
-    Base Dataset class for the MAESTRO dataset.
-=======
 class PianorollDiskDataset(BasePianorollDataset):
     """
     Piano roll dataset loaded into a single numpy array.
->>>>>>> 29707def
-    """
-
-    def __init__(self, data_path: str, n_notes: int = 16):
-        super().__init__(data_path, n_notes)
-<<<<<<< HEAD
-        self.dataset = self.get_dataset()
-
-    def get_dataset(self) -> list[np.ndarray]:
-        """
-        Loads all dataset into memory and splits songs into nbar chunks.
-        """
-        dataset: list[np.ndarray] = []
-
-        for file_path in tqdm(os.listdir(self.data_path)):
-            pianoroll: np.ndarray = np.load(os.path.join(self.data_path, file_path))
-
-            n = pianoroll.shape[0] // self.n_notes
-            dataset.extend(
-                pianoroll[i * self.n_notes : (i + 1) * self.n_notes] for i in range(n)
-            )
-
-        return dataset
-
-    def __len__(self):
-        return len(self.dataset)
-
-    def __getitem__(self, idx: int) -> tuple[torch.Tensor, torch.Tensor]:
-        input_data: torch.Tensor = torch.tensor(self.dataset[idx], dtype=torch.double)
-        target_data: torch.Tensor = torch.tensor(self.dataset[idx], dtype=torch.double)
-        return input_data, target_data
-=======
+    """
+
+    def __init__(self, data_path: str, n_notes: int = 16):
+        super().__init__(data_path, n_notes)
         self.index_to_file_and_idx = self.get_index_to_file_and_idx()
 
     def get_index_to_file_and_idx(self) -> list[tuple[str, int]]:
@@ -124,7 +91,40 @@
                 dtype=torch.double,
             ),
         )
->>>>>>> 29707def
+
+
+class PianorollTransformerDataset(BasePianorollDataset):
+    """
+    Base Dataset class for the MAESTRO dataset.
+    """
+
+    def __init__(self, data_path: str, n_notes: int = 16):
+        super().__init__(data_path, n_notes)
+        self.dataset = self.get_dataset()
+
+    def get_dataset(self) -> list[np.ndarray]:
+        """
+        Loads all dataset into memory and splits songs into nbar chunks.
+        """
+        dataset: list[np.ndarray] = []
+
+        for file_path in tqdm(os.listdir(self.data_path)):
+            pianoroll: np.ndarray = np.load(os.path.join(self.data_path, file_path))
+
+            n = pianoroll.shape[0] // self.n_notes
+            dataset.extend(
+                pianoroll[i * self.n_notes : (i + 1) * self.n_notes] for i in range(n)
+            )
+
+        return dataset
+
+    def __len__(self):
+        return len(self.dataset)
+
+    def __getitem__(self, idx: int) -> tuple[torch.Tensor, torch.Tensor]:
+        input_data: torch.Tensor = torch.tensor(self.dataset[idx], dtype=torch.double)
+        target_data: torch.Tensor = torch.tensor(self.dataset[idx], dtype=torch.double)
+        return input_data, target_data
 
 
 class PianorollGanCNNDataset(BasePianorollDataset):
