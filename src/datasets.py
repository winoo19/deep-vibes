import torch
from torch.utils.data import Dataset

import os
import numpy as np


class PianorollDataset(Dataset):
    """
    Dataset class for the MAESTRO dataset.
    """

    def __init__(self, data_path: str, n_notes: int = 16):
        self.data_path = data_path
<<<<<<< HEAD
        self.bar_length = nbars * resolution * 4
=======
        self.n_notes = n_notes
>>>>>>> 5d88b7d4
        self.dataset: list[np.ndarray] = self.get_dataset()

    def get_dataset(self) -> list[np.ndarray]:
        """
        Loads all dataset into memory and splits songs into nbar chunks.
        """
        dataset = []

        for file_path in os.listdir(self.data_path):
            pianoroll: np.ndarray = np.load(os.path.join(self.data_path, file_path))

            n = pianoroll.shape[0] // self.n_notes

            dataset.extend(
                pianoroll[i * self.n_notes : (i + 1) * self.n_notes] for i in range(n)
            )

        return dataset

    def __len__(self):
        return len(self.dataset)

    def __getitem__(self, idx):
        return torch.tensor(self.dataset[idx], dtype=torch.float32)


class PianorollGanCNNDataset(Dataset):
    """
    Dataset class for the MAESTRO dataset for the CNN Gan model.
    """

    def __init__(self, data_path: str, n_notes: int = 16):
        self.data_path = data_path
        self.n_notes = n_notes
        self.dataset: list[np.ndarray] = self.get_dataset()

    def get_dataset(self) -> list[np.ndarray]:
        """
        Loads all dataset into memory and splits songs into nbar chunks.
        """
        dataset = []

        for file_path in os.listdir(self.data_path):
            pianoroll: np.ndarray = np.load(os.path.join(self.data_path, file_path))

            n = pianoroll.shape[0] // self.n_notes

            track = tuple(
                pianoroll[i * self.n_notes : (i + 1) * self.n_notes] for i in range(n)
            )

            dataset.extend(map(np.array, zip(track, track[1:])))

        return dataset

    def __len__(self):
        return len(self.dataset)

    def __getitem__(self, idx: int) -> torch.Tensor:
        return torch.tensor(self.dataset[idx], dtype=torch.float32)<|MERGE_RESOLUTION|>--- conflicted
+++ resolved
@@ -12,11 +12,7 @@
 
     def __init__(self, data_path: str, n_notes: int = 16):
         self.data_path = data_path
-<<<<<<< HEAD
-        self.bar_length = nbars * resolution * 4
-=======
         self.n_notes = n_notes
->>>>>>> 5d88b7d4
         self.dataset: list[np.ndarray] = self.get_dataset()
 
     def get_dataset(self) -> list[np.ndarray]:
