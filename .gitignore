--- conflicted
+++ resolved
@@ -12,13 +12,10 @@
 models/
 runs/
 .vscode/
-<<<<<<< HEAD
 checkpoints/
 generated/
-=======
 pruebas.py
 prueba.py
->>>>>>> 1672e460
 
 
 # Byte-compiled / optimized / DLL files
